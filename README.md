<<<<<<< HEAD

# ChargerGPT – UAH Campus Chatbot (AWS)

An AWS-first chatbot using Amazon Lex, AWS Lambda (Python 3.12), DynamoDB, S3, and CloudWatch. Optional Bedrock fallback can be enabled later. Region: us-east-1.

## Architecture Overview

- Users interact via Amazon Lex (console for MVP testing).
- Lex intents call a single Lambda function `charger_gpt/handler.lambda_handler`.
- Lambda reads structured data from DynamoDB (buildings, schedules, instructors).
- Lambda reads FAQs from S3 (`faqs/faqs.json`).
- Logs emitted to CloudWatch.

Key resources are defined in `template.yaml` (AWS SAM). Deploy with SAM for repeatability; console steps are also provided below.

## Lex Intents & Design (Lex V2)

Create a Lex V2 bot (English, `en_US`) with these intents and slots. Configure a Lambda fulfillment hook pointing to the Lambda created by this project.

### Intents

1. `GetBuildingHoursIntent`

   - Slots:
     - `BuildingName` (AMAZON.Person or custom slot – simple string)
   - Sample utterances:
     - "What are the hours for {BuildingName}?"
     - "When is {BuildingName} open?"
     - "{BuildingName} hours"
2. `GetCampusLocationIntent`

   - Slots:
     - `BuildingName`
   - Sample utterances:
     - "Where is {BuildingName}?"
     - "How do I get to {BuildingName}?"
     - "Location of {BuildingName}"
3. `GetFAQIntent`

   - Slots:
     - `FaqTopic` (free-text)
   - Sample utterances:
     - "What is the campus dress code?"
     - "What's the number for campus security?"
     - "Ask about {FaqTopic}"
4. `GetClassScheduleIntent` (feature-flagged)

   - Slots:
     - `CourseCode` (e.g., CS101, ECE301)
   - Sample utterances:
     - "Where is my {CourseCode} class?"
     - "When is {CourseCode}?"
5. `GetInstructorLookupIntent` (feature-flagged)

   - Slots:
     - `CourseCode`
   - Sample utterances:
     - "Who teaches {CourseCode}?"
     - "Instructor for {CourseCode}"
6. `FallbackIntent`

   - Standard Lex fallback, routed to Lambda for a friendly message.

### Fulfillment Hook

- Enable Lambda fulfillment for all intents above.
- Use `Closing response` from Lambda (the Lambda returns `Close`).

## Lambda Functions (Python 3.12)

- Single handler: `lambdas/charger_gpt/handler.py`.
- Shared Lex helpers: `lambdas/charger_gpt/utils.py`.
- Environment variables are defined in `template.yaml` and include table names and S3 bucket name.

Logging: controlled with `LOG_LEVEL`. All logs are visible in CloudWatch under the function's log group.

Feature flags (env vars):

- `FEATURE_BEDROCK` (default `false`)
- `FEATURE_SCHEDULES` (default `true` via code)
- `FEATURE_INSTRUCTORS` (default `true` via code)

## DynamoDB Table Design

Tables (created by `template.yaml`):

- Buildings: `${ProjectPrefix}-${Stage}-buildings`
  - PK: `building_id` (S)
  - Attributes: `name`, `hours`, `address`, `lat`, `lon`
  - Simple scans by `name` are used for MVP (OK for small dataset). Add a GSI on `name` later if needed.
- Schedules: `${ProjectPrefix}-${Stage}-schedules`
  - PK: `student_id` (S), SK: `course_code` (S)
  - Attributes: `building`, `location`, `time`
- Instructors: `${ProjectPrefix}-${Stage}-instructors`
  - PK: `course_code` (S)
  - Attributes: `instructor_name`, `email`, `office`

## S3 Bucket Structure

- `${ProjectPrefix}-${Stage}-faqs-<account>-<region>` (created by `template.yaml`)
  - `faqs/faqs.json` – uploaded using `scripts/upload_s3_faqs.py`

Sample data files are included under `data/`:

- `data/buildings.json`
- `data/schedules.json`
- `data/instructors.json`
- `data/faqs.json`

## Deployment Instructions (AWS SAM)

Prereqs:

- AWS CLI configured to `us-east-1`
- AWS SAM CLI installed
- Python 3.12

Build and deploy:

```bash
sam build --use-container
sam deploy --stack-name chargergpt-dev --resolve-s3 --capabilities CAPABILITY_IAM \
  --parameter-overrides ProjectPrefix=chargergpt Stage=dev
```

Outputs will include DynamoDB table names and the FAQs bucket. Note the bucket name for the next step.

### Load Sample Data

Use the scripts from the repo root (adjust paths if needed):

```bash
# Upload FAQs to S3
python ChargerGPT/scripts/upload_s3_faqs.py <FaqsBucketNameFromOutput> ChargerGPT/data/faqs.json

# Load DynamoDB tables
python ChargerGPT/scripts/load_dynamodb.py \
  --buildings-table chargergpt-dev-buildings \
  --schedules-table chargergpt-dev-schedules \
  --instructors-table chargergpt-dev-instructors \
  --buildings-file ChargerGPT/data/buildings.json \
  --schedules-file ChargerGPT/data/schedules.json \
  --instructors-file ChargerGPT/data/instructors.json
```

## Lex Setup (Console, V2)

1. Create bot: `ChargerGPT` (English `en_US`).
2. Create intents and slots as listed earlier.
   - Slot types: basic `AMAZON.AlphaNumeric` or `AMAZON.SearchQuery` for `FaqTopic`.
3. In `Aliases` > your alias (e.g., `TestBotAlias`), enable `Lambda fulfillment` and select the Lambda from this stack.
4. Build the bot, then test in the Lex console.

## Testing Instructions

Use the Lex test console and try:

- "What are the hours for the library?"
- "Where is the engineering building?"
- "What is the campus dress code?"
- "Who teaches ECE301 this semester?" (feature-flagged path uses DynamoDB sample)
- "Where is my CS101 class?" (uses schedules table)

Check CloudWatch logs:

- Navigate to CloudWatch > Log groups > `/aws/lambda/chargergpt-dev-handler` (or your name).
- Review recent logs for request/response.

## Optional Bedrock Integration (disabled by default)

- After your account is granted access to Bedrock and a model (e.g., Claude), set env vars on the function:
  - `FEATURE_BEDROCK=true`
  - `BEDROCK_MODEL_ID=<provider.modelId>` (e.g., `anthropic.claude-3-sonnet-20240229-v1:0`)
- Add IAM permission `bedrock:InvokeModel` to the function role (lines are commented in `template.yaml`).
- Extend `handle_faq` to call Bedrock when no match is found, using a prompt like:

```
You are ChargerGPT, a helpful assistant for The University of Alabama in Huntsville (UAH).
Answer concisely. If unsure, say you don't know.
User question: "{question}"
Relevant context: campus FAQs may include safety, hours, buildings, contacts.
```

## Console-Based Deployment (alternative to SAM)

- Manually create DynamoDB tables and S3 bucket per names above.
- Create a new Lambda function (Python 3.12) and upload `lambdas/` code as a .zip.
- Set environment variables to the resource names.
- Attach IAM permissions: DynamoDB read, S3 read, CloudWatch logs.
- Point Lex fulfillment to the Lambda.

## Scaling Suggestions

- Add a GSI on `BuildingsTable` for `name` to avoid scans.
- Add more building synonyms and alias slot values in Lex.
- Cache S3 FAQs in memory and refresh by S3 event or TTL.
- Add Cognito + a web UI for student login to personalize schedules.
- Replace scans with parameterized queries where possible.
=======
# Project Repository - AWS Integrated Development - UAH AI Chat Bot

This repository is directly connected to the **AWS backend** for this project. Code changes made here can automatically sync with AWS Lambda functions in your personal development environment.

## Workflow Overview

To ensure that your changes are deployed correctly and isolated to your personal environment, follow the steps below:

### 1. Create Your Development Branch
- Name your branch using the format:  
  `dev-yourname`  
  Example: `dev-alex`  

This naming convention ensures that your code updates in GitHub are automatically reflected in **your own set of Lambda functions** in AWS.

### 2. Updating Existing Lambda Functions
- Any edits you make to Python files inside the `lambdas/` folder will **automatically update the corresponding Lambda functions** in your dev environment.

### 3. Creating New Lambda Functions
- To create a new Lambda, simply add a **new Python file** inside the `lambdas/` folder.  
- When you push your changes:
  - If the Lambda doesn’t exist yet, it will be **created** in your AWS dev environment and tagged with your name.
  - If it already exists, the Lambda’s code will be **updated** with your changes.

## Key Notes
- Always work inside your own `dev-yourname` branch to avoid conflicts.  
- Do **not** push directly to `main` unless you are merging reviewed and approved changes.  
- Keep all Lambda-related code in the `lambdas/` folder so it can be deployed automatically.  

## Example Workflow
1. Create branch:  
   ```bash
   git checkout -b dev-yourname
2. Add or update files in the `lambdas/` directory.
3. Push changes:
   ```bash
   git push origin dev-yourname
4. Your AWS Lambda functions will update automatically.
>>>>>>> 462d42de
<|MERGE_RESOLUTION|>--- conflicted
+++ resolved
@@ -1,203 +1,3 @@
-<<<<<<< HEAD
-
-# ChargerGPT – UAH Campus Chatbot (AWS)
-
-An AWS-first chatbot using Amazon Lex, AWS Lambda (Python 3.12), DynamoDB, S3, and CloudWatch. Optional Bedrock fallback can be enabled later. Region: us-east-1.
-
-## Architecture Overview
-
-- Users interact via Amazon Lex (console for MVP testing).
-- Lex intents call a single Lambda function `charger_gpt/handler.lambda_handler`.
-- Lambda reads structured data from DynamoDB (buildings, schedules, instructors).
-- Lambda reads FAQs from S3 (`faqs/faqs.json`).
-- Logs emitted to CloudWatch.
-
-Key resources are defined in `template.yaml` (AWS SAM). Deploy with SAM for repeatability; console steps are also provided below.
-
-## Lex Intents & Design (Lex V2)
-
-Create a Lex V2 bot (English, `en_US`) with these intents and slots. Configure a Lambda fulfillment hook pointing to the Lambda created by this project.
-
-### Intents
-
-1. `GetBuildingHoursIntent`
-
-   - Slots:
-     - `BuildingName` (AMAZON.Person or custom slot – simple string)
-   - Sample utterances:
-     - "What are the hours for {BuildingName}?"
-     - "When is {BuildingName} open?"
-     - "{BuildingName} hours"
-2. `GetCampusLocationIntent`
-
-   - Slots:
-     - `BuildingName`
-   - Sample utterances:
-     - "Where is {BuildingName}?"
-     - "How do I get to {BuildingName}?"
-     - "Location of {BuildingName}"
-3. `GetFAQIntent`
-
-   - Slots:
-     - `FaqTopic` (free-text)
-   - Sample utterances:
-     - "What is the campus dress code?"
-     - "What's the number for campus security?"
-     - "Ask about {FaqTopic}"
-4. `GetClassScheduleIntent` (feature-flagged)
-
-   - Slots:
-     - `CourseCode` (e.g., CS101, ECE301)
-   - Sample utterances:
-     - "Where is my {CourseCode} class?"
-     - "When is {CourseCode}?"
-5. `GetInstructorLookupIntent` (feature-flagged)
-
-   - Slots:
-     - `CourseCode`
-   - Sample utterances:
-     - "Who teaches {CourseCode}?"
-     - "Instructor for {CourseCode}"
-6. `FallbackIntent`
-
-   - Standard Lex fallback, routed to Lambda for a friendly message.
-
-### Fulfillment Hook
-
-- Enable Lambda fulfillment for all intents above.
-- Use `Closing response` from Lambda (the Lambda returns `Close`).
-
-## Lambda Functions (Python 3.12)
-
-- Single handler: `lambdas/charger_gpt/handler.py`.
-- Shared Lex helpers: `lambdas/charger_gpt/utils.py`.
-- Environment variables are defined in `template.yaml` and include table names and S3 bucket name.
-
-Logging: controlled with `LOG_LEVEL`. All logs are visible in CloudWatch under the function's log group.
-
-Feature flags (env vars):
-
-- `FEATURE_BEDROCK` (default `false`)
-- `FEATURE_SCHEDULES` (default `true` via code)
-- `FEATURE_INSTRUCTORS` (default `true` via code)
-
-## DynamoDB Table Design
-
-Tables (created by `template.yaml`):
-
-- Buildings: `${ProjectPrefix}-${Stage}-buildings`
-  - PK: `building_id` (S)
-  - Attributes: `name`, `hours`, `address`, `lat`, `lon`
-  - Simple scans by `name` are used for MVP (OK for small dataset). Add a GSI on `name` later if needed.
-- Schedules: `${ProjectPrefix}-${Stage}-schedules`
-  - PK: `student_id` (S), SK: `course_code` (S)
-  - Attributes: `building`, `location`, `time`
-- Instructors: `${ProjectPrefix}-${Stage}-instructors`
-  - PK: `course_code` (S)
-  - Attributes: `instructor_name`, `email`, `office`
-
-## S3 Bucket Structure
-
-- `${ProjectPrefix}-${Stage}-faqs-<account>-<region>` (created by `template.yaml`)
-  - `faqs/faqs.json` – uploaded using `scripts/upload_s3_faqs.py`
-
-Sample data files are included under `data/`:
-
-- `data/buildings.json`
-- `data/schedules.json`
-- `data/instructors.json`
-- `data/faqs.json`
-
-## Deployment Instructions (AWS SAM)
-
-Prereqs:
-
-- AWS CLI configured to `us-east-1`
-- AWS SAM CLI installed
-- Python 3.12
-
-Build and deploy:
-
-```bash
-sam build --use-container
-sam deploy --stack-name chargergpt-dev --resolve-s3 --capabilities CAPABILITY_IAM \
-  --parameter-overrides ProjectPrefix=chargergpt Stage=dev
-```
-
-Outputs will include DynamoDB table names and the FAQs bucket. Note the bucket name for the next step.
-
-### Load Sample Data
-
-Use the scripts from the repo root (adjust paths if needed):
-
-```bash
-# Upload FAQs to S3
-python ChargerGPT/scripts/upload_s3_faqs.py <FaqsBucketNameFromOutput> ChargerGPT/data/faqs.json
-
-# Load DynamoDB tables
-python ChargerGPT/scripts/load_dynamodb.py \
-  --buildings-table chargergpt-dev-buildings \
-  --schedules-table chargergpt-dev-schedules \
-  --instructors-table chargergpt-dev-instructors \
-  --buildings-file ChargerGPT/data/buildings.json \
-  --schedules-file ChargerGPT/data/schedules.json \
-  --instructors-file ChargerGPT/data/instructors.json
-```
-
-## Lex Setup (Console, V2)
-
-1. Create bot: `ChargerGPT` (English `en_US`).
-2. Create intents and slots as listed earlier.
-   - Slot types: basic `AMAZON.AlphaNumeric` or `AMAZON.SearchQuery` for `FaqTopic`.
-3. In `Aliases` > your alias (e.g., `TestBotAlias`), enable `Lambda fulfillment` and select the Lambda from this stack.
-4. Build the bot, then test in the Lex console.
-
-## Testing Instructions
-
-Use the Lex test console and try:
-
-- "What are the hours for the library?"
-- "Where is the engineering building?"
-- "What is the campus dress code?"
-- "Who teaches ECE301 this semester?" (feature-flagged path uses DynamoDB sample)
-- "Where is my CS101 class?" (uses schedules table)
-
-Check CloudWatch logs:
-
-- Navigate to CloudWatch > Log groups > `/aws/lambda/chargergpt-dev-handler` (or your name).
-- Review recent logs for request/response.
-
-## Optional Bedrock Integration (disabled by default)
-
-- After your account is granted access to Bedrock and a model (e.g., Claude), set env vars on the function:
-  - `FEATURE_BEDROCK=true`
-  - `BEDROCK_MODEL_ID=<provider.modelId>` (e.g., `anthropic.claude-3-sonnet-20240229-v1:0`)
-- Add IAM permission `bedrock:InvokeModel` to the function role (lines are commented in `template.yaml`).
-- Extend `handle_faq` to call Bedrock when no match is found, using a prompt like:
-
-```
-You are ChargerGPT, a helpful assistant for The University of Alabama in Huntsville (UAH).
-Answer concisely. If unsure, say you don't know.
-User question: "{question}"
-Relevant context: campus FAQs may include safety, hours, buildings, contacts.
-```
-
-## Console-Based Deployment (alternative to SAM)
-
-- Manually create DynamoDB tables and S3 bucket per names above.
-- Create a new Lambda function (Python 3.12) and upload `lambdas/` code as a .zip.
-- Set environment variables to the resource names.
-- Attach IAM permissions: DynamoDB read, S3 read, CloudWatch logs.
-- Point Lex fulfillment to the Lambda.
-
-## Scaling Suggestions
-
-- Add a GSI on `BuildingsTable` for `name` to avoid scans.
-- Add more building synonyms and alias slot values in Lex.
-- Cache S3 FAQs in memory and refresh by S3 event or TTL.
-- Add Cognito + a web UI for student login to personalize schedules.
-- Replace scans with parameterized queries where possible.
-=======
 # Project Repository - AWS Integrated Development - UAH AI Chat Bot
 
 This repository is directly connected to the **AWS backend** for this project. Code changes made here can automatically sync with AWS Lambda functions in your personal development environment.
@@ -236,4 +36,3 @@
    ```bash
    git push origin dev-yourname
 4. Your AWS Lambda functions will update automatically.
->>>>>>> 462d42de
